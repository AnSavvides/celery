from __future__ import absolute_import

from mock import patch
from contextlib import contextmanager

from celery import canvas
from celery import current_app
from celery import result
from celery.five import range
from celery.result import AsyncResult, GroupResult
from celery.task import task, TaskSet
from celery.tests.utils import AppCase, Mock

passthru = lambda x: x


@current_app.task
def add(x, y):
    return x + y


@current_app.task
def callback(r):
    return r


class TSR(GroupResult):
    is_ready = True
    value = None

    def ready(self):
        return self.is_ready

    def join(self, **kwargs):
        return self.value

    def join_native(self, **kwargs):
        return self.value


@contextmanager
def patch_unlock_retry():
    unlock = current_app.tasks['celery.chord_unlock']
    retry = Mock()
    prev, unlock.retry = unlock.retry, retry
    try:
        yield unlock, retry
    finally:
        unlock.retry = prev


class test_unlock_chord_task(AppCase):

    @patch('celery.result.GroupResult')
    def test_unlock_ready(self, GroupResult):

        class AlwaysReady(TSR):
            is_ready = True
            value = [2, 4, 8, 6]

        @task()
        def callback(*args, **kwargs):
            pass

        pts, result.GroupResult = result.GroupResult, AlwaysReady
        callback.apply_async = Mock()
        callback_s = callback.s()
        try:
            with patch_unlock_retry() as (unlock, retry):
                subtask, canvas.maybe_subtask = canvas.maybe_subtask, passthru
                try:
                    unlock('group_id', callback_s,
                           result=[AsyncResult(r) for r in ['1', 2, 3]],
                           GroupResult=AlwaysReady)
                finally:
                    canvas.maybe_subtask = subtask
                callback.apply_async.assert_called_with(([2, 4, 8, 6], ), {})
                # did not retry
                self.assertFalse(retry.call_count)
        finally:
            result.GroupResult = pts

    @patch('celery.result.GroupResult')
    def test_when_not_ready(self, GroupResult):
        with patch_unlock_retry() as (unlock, retry):

            class NeverReady(TSR):
                is_ready = False

            pts, result.GroupResult = result.GroupResult, NeverReady
            try:
                callback = Mock()
                unlock('group_id', callback, interval=10, max_retries=30,
                       result=[AsyncResult(x) for x in ['1', '2', '3']],
                       GroupResult=NeverReady)
                self.assertFalse(callback.delay.call_count)
                # did retry
                unlock.retry.assert_called_with(countdown=10, max_retries=30)
            finally:
                result.GroupResult = pts

    def test_is_in_registry(self):
        self.assertIn('celery.chord_unlock', current_app.tasks)


class test_chord(AppCase):

    def test_eager(self):
        from celery import chord

        @task()
        def addX(x, y):
            return x + y

        @task()
        def sumX(n):
            return sum(n)

        self.app.conf.CELERY_ALWAYS_EAGER = True
        try:
            x = chord(addX.s(i, i) for i in range(10))
            body = sumX.s()
            result = x(body)
            self.assertEqual(result.get(), sum(i + i for i in range(10)))
        finally:
            self.app.conf.CELERY_ALWAYS_EAGER = False

    def test_apply(self):
        self.app.conf.CELERY_ALWAYS_EAGER = False
        from celery import chord

        m = Mock()
        m.app.conf.CELERY_ALWAYS_EAGER = False
        m.AsyncResult = AsyncResult
        prev, chord._type = chord._type, m
        try:
            x = chord(add.s(i, i) for i in range(10))
            body = add.s(2)
            result = x(body)
            self.assertTrue(result.id)
            # does not modify original subtask
            with self.assertRaises(KeyError):
                body.options['task_id']
            self.assertTrue(chord._type.called)
        finally:
            chord._type = prev


class test_Chord_task(AppCase):

    def test_run(self):
        prev, current_app.backend = current_app.backend, Mock()
        current_app.backend.cleanup = Mock()
        current_app.backend.cleanup.__name__ = 'cleanup'
        try:
            Chord = current_app.tasks['celery.chord']

            body = dict()
<<<<<<< HEAD
            Chord(TaskSet(add.subtask((i, i)) for i in range(5)), body)
            Chord([add.subtask((i, i)) for i in range(5)], body)
=======
            Chord(TaskSet(add.subtask((i, i)) for i in xrange(5)), body)
            Chord([add.subtask((j, j)) for j in xrange(5)], body)
>>>>>>> 74335659
            self.assertEqual(current_app.backend.on_chord_apply.call_count, 2)
        finally:
            current_app.backend = prev<|MERGE_RESOLUTION|>--- conflicted
+++ resolved
@@ -156,13 +156,8 @@
             Chord = current_app.tasks['celery.chord']
 
             body = dict()
-<<<<<<< HEAD
             Chord(TaskSet(add.subtask((i, i)) for i in range(5)), body)
-            Chord([add.subtask((i, i)) for i in range(5)], body)
-=======
-            Chord(TaskSet(add.subtask((i, i)) for i in xrange(5)), body)
-            Chord([add.subtask((j, j)) for j in xrange(5)], body)
->>>>>>> 74335659
+            Chord([add.subtask((j, j)) for j in range(5)], body)
             self.assertEqual(current_app.backend.on_chord_apply.call_count, 2)
         finally:
             current_app.backend = prev