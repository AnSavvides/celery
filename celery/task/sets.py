# -*- coding: utf-8 -*-
"""
    celery.task.sets
    ~~~~~~~~~~~~~~~~

    Old ``group`` implementation, this module should
    not be used anymore use :func:`celery.group` instead.

"""
from __future__ import absolute_import

from celery._state import get_current_worker_task
from celery.app import app_or_default
from celery.canvas import subtask, maybe_subtask  # noqa
from celery.utils import uuid


class TaskSet(list):
    """A task containing several subtasks, making it possible
    to track how many, or when all of the tasks have been completed.

    :param tasks: A list of :class:`subtask` instances.

    Example::

        >>> urls = ('http://cnn.com/rss', 'http://bbc.co.uk/rss')
        >>> s = TaskSet(refresh_feed.s(url) for url in urls)
        >>> taskset_result = s.apply_async()
        >>> list_of_return_values = taskset_result.join()  # *expensive*

    """
    app = None

    def __init__(self, tasks=None, app=None, Publisher=None):
        super(TaskSet, self).__init__(maybe_subtask(t) for t in tasks or [])
        self.app = app_or_default(app or self.app)
        self.Publisher = Publisher or self.app.amqp.TaskProducer
        self.total = len(self)  # XXX compat

<<<<<<< HEAD
    def apply_async(self, connection=None, publisher=None, taskset_id=None):
=======
    def apply_async(self, connection=None, connect_timeout=None,
                    publisher=None, taskset_id=None):
>>>>>>> 24696876
        """Apply TaskSet."""
        app = self.app

        if app.conf.CELERY_ALWAYS_EAGER:
            return self.apply(taskset_id=taskset_id)

        with app.connection_or_acquire(connection) as conn:
            setid = taskset_id or uuid()
            pub = publisher or self.Publisher(conn)
            results = self._async_results(setid, pub)

            result = app.TaskSetResult(setid, results)
            parent = get_current_worker_task()
            if parent:
                parent.request.children.append(result)
            return result

    def _async_results(self, taskset_id, publisher):
        return [task.apply_async(taskset_id=taskset_id, publisher=publisher)
                for task in self]

    def apply(self, taskset_id=None):
        """Applies the TaskSet locally by blocking until all tasks return."""
        setid = taskset_id or uuid()
        return self.app.TaskSetResult(setid, self._sync_results(setid))

    def _sync_results(self, taskset_id):
        return [task.apply(taskset_id=taskset_id) for task in self]

    @property
    def tasks(self):
        return self

    @tasks.setter  # noqa
    def tasks(self, tasks):
        self[:] = tasks<|MERGE_RESOLUTION|>--- conflicted
+++ resolved
@@ -37,12 +37,7 @@
         self.Publisher = Publisher or self.app.amqp.TaskProducer
         self.total = len(self)  # XXX compat
 
-<<<<<<< HEAD
     def apply_async(self, connection=None, publisher=None, taskset_id=None):
-=======
-    def apply_async(self, connection=None, connect_timeout=None,
-                    publisher=None, taskset_id=None):
->>>>>>> 24696876
         """Apply TaskSet."""
         app = self.app
 
