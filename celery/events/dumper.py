--- conflicted
+++ resolved
@@ -4,13 +4,8 @@
 
 from datetime import datetime
 
-<<<<<<< HEAD
 from ..app import app_or_default
-from ..datastructures import LocalCache
-=======
-from celery.app import app_or_default
-from celery.datastructures import LRUCache
->>>>>>> e6b24050
+from ..datastructures import LRUCache
 
 
 TASK_NAMES = LRUCache(limit=0xFFF)
