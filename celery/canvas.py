--- conflicted
+++ resolved
@@ -19,11 +19,6 @@
 
 from celery import current_app
 from celery.local import Proxy
-<<<<<<< HEAD
-from celery.utils import cached_property, uuid
-=======
-from celery.utils.compat import chain_from_iterable
->>>>>>> 0f43a4c3
 from celery.utils.functional import (
     maybe_list, is_list, regen,
     chunks as _chunks,
