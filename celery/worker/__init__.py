# -*- coding: utf-8 -*-
"""
    celery.worker
    ~~~~~~~~~~~~~

    :class:`WorkController` can be used to instantiate in-process workers.

    The worker consists of several components, all managed by boot-steps
    (mod:`celery.abstract`).

    :copyright: (c) 2009 - 2012 by Ask Solem.
    :license: BSD, see LICENSE for more details.

"""
from __future__ import absolute_import

import atexit
import logging
import socket
import sys
import threading
import traceback

from kombu.utils.finalize import Finalize

from .. import abstract
from .. import concurrency as _concurrency
<<<<<<< HEAD
from .. import platforms, signals
=======
from .. import registry
>>>>>>> 6bde4b9e
from ..app import app_or_default
from ..app.abstract import configurated, from_config
from ..exceptions import SystemTerminate
<<<<<<< HEAD
from ..utils.functional import maybe_list, noop
from ..utils.imports import instantiate
=======
from ..log import SilenceRepeated
from ..utils import noop, qualname, reload_from_cwd
>>>>>>> 6bde4b9e

from . import state
from .buckets import TaskBucket, FastQueue

RUN = 0x1
CLOSE = 0x2
TERMINATE = 0x3


class Namespace(abstract.Namespace):
    """This is the boot-step namespace of the :class:`WorkController`.

    It loads modules from :setting:`CELERYD_BOOT_STEPS`, and its
    own set of built-in boot-step modules.

    """
    name = "worker"
    builtin_boot_steps = ("celery.worker.autoscale",
                          "celery.worker.autoreload",
                          "celery.worker.consumer",
                          "celery.worker.mediator")

    def modules(self):
        return (self.builtin_boot_steps
              + self.app.conf.CELERYD_BOOT_STEPS)


class Pool(abstract.StartStopComponent):
    """The pool component.

    Describes how to initialize the worker pool, and starts and stops
    the pool during worker startup/shutdown.

    Adds attributes:

        * autoscale
        * pool
        * max_concurrency
        * min_concurrency

    """
    name = "worker.pool"
    requires = ("queues", )

    def __init__(self, w, autoscale=None, **kwargs):
        w.autoscale = autoscale
        w.pool = None
        w.max_concurrency = None
        w.min_concurrency = w.concurrency
        if w.autoscale:
            w.max_concurrency, w.min_concurrency = w.autoscale

    def create(self, w):
        pool = w.pool = self.instantiate(w.pool_cls, w.min_concurrency,
                                logger=w.logger,
                                initargs=(w.app, w.hostname),
                                maxtasksperchild=w.max_tasks_per_child,
                                timeout=w.task_time_limit,
                                soft_timeout=w.task_soft_time_limit,
                                putlocks=w.pool_putlocks,
                                force_execv=w.force_execv)
        return pool


class Beat(abstract.StartStopComponent):
    """Component used to embed a celerybeat process.

    This will only be enabled if the ``embed_clockservice``
    argument is set.

    """
    name = "worker.beat"

    def __init__(self, w, embed_clockservice=False, **kwargs):
        self.enabled = w.embed_clockservice = embed_clockservice
        w.beat = None

    def create(self, w):
        from ..beat import EmbeddedService
        b = w.beat = EmbeddedService(app=w.app,
                                     logger=w.logger,
                                     schedule_filename=w.schedule_filename,
                                     scheduler_cls=w.scheduler_cls)
        return b


class Queues(abstract.Component):
    """This component initializes the internal queues
    used by the worker."""
    name = "worker.queues"

    def create(self, w):
        if not w.pool_cls.rlimit_safe:
            w.disable_rate_limits = True
        if w.disable_rate_limits:
            w.ready_queue = FastQueue()
            if not w.pool_cls.requires_mediator:
                # just send task directly to pool, skip the mediator.
                w.ready_queue.put = w.process_task
        else:
            w.ready_queue = TaskBucket(task_registry=registry.tasks)

<<<<<<< HEAD
    #: The logfile used, if not specified then `stderr` is used.
    logfile = None
=======
>>>>>>> 6bde4b9e

class Timers(abstract.Component):
    """This component initializes the internal timers used by the worker."""
    name = "worker.timers"
    requires = ("pool", )

    def create(self, w):
        w.priority_timer = self.instantiate(w.pool.Timer)
        if not w.eta_scheduler_cls:
            # Default Timer is set by the pool, as e.g. eventlet
            # needs a custom implementation.
            w.eta_scheduler_cls = w.pool.Timer
        w.scheduler = self.instantiate(w.eta_scheduler_cls,
                                precision=w.eta_scheduler_precision,
                                on_error=w.on_timer_error,
                                on_tick=w.on_timer_tick)


class StateDB(abstract.Component):
    """This component sets up the workers state db if enabled."""
    name = "worker.state-db"

    def __init__(self, w, **kwargs):
        self.enabled = w.state_db
        w._persistence = None

    def create(self, w):
        w._persistence = state.Persistent(w.state_db)
        atexit.register(w._persistence.save)


class WorkController(configurated):
    """Unmanaged worker instance."""
    RUN = RUN
    CLOSE = CLOSE
    TERMINATE = TERMINATE

    concurrency = from_config()
    loglevel = logging.ERROR
    logfile = from_config("log_file")
    send_events = from_config()
    pool_cls = from_config("pool")
    consumer_cls = from_config("consumer")
    mediator_cls = from_config("mediator")
    eta_scheduler_cls = from_config("eta_scheduler")
    eta_scheduler_precision = from_config()
    autoscaler_cls = from_config("autoscaler")
    autoreloader_cls = from_config("autoreloader")
    schedule_filename = from_config()
    scheduler_cls = from_config("celerybeat_scheduler")
    task_time_limit = from_config()
    task_soft_time_limit = from_config()
    max_tasks_per_child = from_config()
    pool_putlocks = from_config()
    force_execv = from_config()
    prefetch_multiplier = from_config()
    state_db = from_config()
    disable_rate_limits = from_config()

    _state = None
    _running = 0

<<<<<<< HEAD
    def __init__(self, concurrency=None, logfile=None, loglevel=None,
            send_events=None, hostname=None, ready_callback=noop,
            embed_clockservice=False, pool_cls=None, consumer_cls=None,
            mediator_cls=None, eta_scheduler_cls=None,
            schedule_filename=None, task_time_limit=None,
            task_soft_time_limit=None, max_tasks_per_child=None,
            pool_putlocks=None, db=None, prefetch_multiplier=None,
            eta_scheduler_precision=None, disable_rate_limits=None,
            autoscale=None, autoscaler_cls=None, scheduler_cls=None,
            agents=None, app=None):

=======
    def __init__(self, loglevel=None, hostname=None, logger=None,
            ready_callback=noop,
            queues=None, app=None, **kwargs):
>>>>>>> 6bde4b9e
        self.app = app_or_default(app)
        self._shutdown_complete = threading.Event()
        self.setup_defaults(kwargs, namespace="celeryd")
        self.app.select_queues(queues)  # select queues subset.

        # Options
        self.loglevel = loglevel or self.loglevel
<<<<<<< HEAD
        self.concurrency = concurrency or conf.CELERYD_CONCURRENCY
        self.logfile = logfile
=======
>>>>>>> 6bde4b9e
        self.logger = self.app.log.get_default_logger()
        self.hostname = hostname or socket.gethostname()
        self.ready_callback = ready_callback
<<<<<<< HEAD
        self.task_time_limit = task_time_limit or \
                                conf.CELERYD_TASK_TIME_LIMIT
        self.task_soft_time_limit = task_soft_time_limit or \
                                conf.CELERYD_TASK_SOFT_TIME_LIMIT
        self.max_tasks_per_child = max_tasks_per_child or \
                                conf.CELERYD_MAX_TASKS_PER_CHILD
        self.pool_putlocks = pool_putlocks or \
                                conf.CELERYD_POOL_PUTLOCKS
        self.eta_scheduler_precision = eta_scheduler_precision or \
                                conf.CELERYD_ETA_SCHEDULER_PRECISION
        self.prefetch_multiplier = prefetch_multiplier or \
                                conf.CELERYD_PREFETCH_MULTIPLIER
        self.db = db or conf.CELERYD_STATE_DB
        self.disable_rate_limits = disable_rate_limits or \
                                conf.CELERY_DISABLE_RATE_LIMITS
        self._finalize = Finalize(self, self.stop, exitpriority=1)
        self._finalize_db = None

        if self.db:
            self._persistence = state.Persistent(self.db)
            atexit.register(self._persistence.save)

        # Queues
        if not self.pool_cls.rlimit_safe:
            self.disable_rate_limits = True
        if self.disable_rate_limits:
            self.ready_queue = FastQueue()
            self.ready_queue.put = self.process_task
        else:
            self.ready_queue = TaskBucket(task_registry=self.app.tasks)

        # Agents
        if agents:
            from .agents import AgentWrapper
            if isinstance(agents, basestring):
                agents = agents.split(",")
            agents = [AgentWrapper(instantiate(agent,
                                               self.app.broker_connection()))
                        for agent in maybe_list(agents)]

        self.logger.debug("Instantiating thread components...")

        # Threads + Pool + Consumer
        self.autoscaler = None
        max_concurrency = None
        min_concurrency = concurrency
        if autoscale:
            max_concurrency, min_concurrency = autoscale

        self.pool = instantiate(self.pool_cls, min_concurrency,
                                logger=self.logger,
                                initializer=process_initializer,
                                initargs=(self.app, self.hostname),
                                maxtasksperchild=self.max_tasks_per_child,
                                timeout=self.task_time_limit,
                                soft_timeout=self.task_soft_time_limit,
                                putlocks=self.pool_putlocks)
        self.priority_timer = instantiate(self.pool.Timer)

        if not self.eta_scheduler_cls:
            # Default Timer is set by the pool, as e.g. eventlet
            # needs a custom implementation.
            self.eta_scheduler_cls = self.pool.Timer

        self.autoscaler = None
        if autoscale:
            self.autoscaler = instantiate(self.autoscaler_cls, self.pool,
                                          max_concurrency=max_concurrency,
                                          min_concurrency=min_concurrency,
                                          logger=self.logger)

        self.mediator = None
        if not self.disable_rate_limits:
            self.mediator = instantiate(self.mediator_cls, self.ready_queue,
                                        app=self.app,
                                        callback=self.process_task,
                                        logger=self.logger)

        self.scheduler = instantiate(self.eta_scheduler_cls,
                                precision=eta_scheduler_precision,
                                on_error=self.on_timer_error,
                                on_tick=self.on_timer_tick)

        self.beat = None
        if self.embed_clockservice:
            self.beat = beat.EmbeddedService(app=self.app,
                                logger=self.logger,
                                schedule_filename=self.schedule_filename,
                                scheduler_cls=self.scheduler_cls)

        prefetch_count = self.concurrency * self.prefetch_multiplier
        self.consumer = instantiate(self.consumer_cls,
                                    self.ready_queue,
                                    self.scheduler,
                                    logger=self.logger,
                                    hostname=self.hostname,
                                    send_events=self.send_events,
                                    init_callback=self.ready_callback,
                                    initial_prefetch_count=prefetch_count,
                                    pool=self.pool,
                                    priority_timer=self.priority_timer,
                                    app=self.app,
                                    controller=self)

        # The order is important here;
        #   the first in the list is the first to start,
        # and they must be stopped in reverse order.
        self.components = filter(None, [self.pool,
                                        self.mediator,
                                        self.scheduler,
                                        self.beat,
                                        self.autoscaler]
                                     +  maybe_list(agents)
                                     + [self.consumer])
=======
        self.timer_debug = SilenceRepeated(self.logger.debug,
                                           max_iterations=10)
        self._finalize = Finalize(self, self.stop, exitpriority=1)
        self._finalize_db = None

        # Initialize boot steps
        self.pool_cls = _concurrency.get_implementation(self.pool_cls)
        self.components = []
        self.namespace = Namespace(app=self.app,
                                   logger=self.logger).apply(self, **kwargs)
>>>>>>> 6bde4b9e

    def start(self):
        """Starts the workers main loop."""
        self._state = self.RUN

        try:
            for i, component in enumerate(self.components):
                self.logger.debug("Starting %s...", qualname(component))
                self._running = i + 1
                component.start()
                self.logger.debug("%s OK!", qualname(component))
        except SystemTerminate:
            self.terminate()
        except Exception, exc:
            self.logger.error("Unrecoverable error: %r" % (exc, ),
                              exc_info=sys.exc_info())
            self.stop()
        except (KeyboardInterrupt, SystemExit):
            self.stop()

        # Will only get here if running green,
        # makes sure all greenthreads have exited.
        self._shutdown_complete.wait()

    def process_task(self, request):
        """Process task by sending it to the pool of workers."""
        try:
            request.task.execute(request, self.pool,
                                 self.loglevel, self.logfile)
        except Exception, exc:
            self.logger.critical("Internal error %s: %s\n%s",
                                 exc.__class__, exc, traceback.format_exc(),
                                 exc_info=True)
        except SystemTerminate:
            self.terminate()
            raise
        except BaseException, exc:
            self.stop()
            raise exc

    def stop(self, in_sighandler=False):
        """Graceful shutdown of the worker server."""
        if not in_sighandler or self.pool.signal_safe:
            self._shutdown(warm=True)

    def terminate(self, in_sighandler=False):
        """Not so graceful shutdown of the worker server."""
        if not in_sighandler or self.pool.signal_safe:
            self._shutdown(warm=False)

    def _shutdown(self, warm=True):
        what = "Stopping" if warm else "Terminating"

        if self._state in (self.CLOSE, self.TERMINATE):
            return

        if self._state != self.RUN or self._running != len(self.components):
            # Not fully started, can safely exit.
            self._state = self.TERMINATE
            self._shutdown_complete.set()
            return

        self._state = self.CLOSE

        for component in reversed(self.components):
            self.logger.debug("%s %s...", what, qualname(component))
            stop = component.stop
            if not warm:
                stop = getattr(component, "terminate", None) or stop
            stop()

        self.priority_timer.stop()
        self.consumer.close_connection()

        self._state = self.TERMINATE
        self._shutdown_complete.set()

    def reload(self, modules=None, reload=False, reloader=None):
        modules = self.app.loader.task_modules if modules is None else modules
        imp = self.app.loader.import_from_cwd

        for module in set(modules or ()):
            if module not in sys.modules:
                self.logger.debug("importing module %s" % (module, ))
                imp(module)
            elif reload:
                self.logger.debug("reloading module %s" % (module, ))
                reload_from_cwd(sys.modules[module], reloader)
        self.pool.restart()

    def on_timer_error(self, einfo):
        self.logger.error("Timer error: %r", einfo[1], exc_info=einfo)

    def on_timer_tick(self, delay):
<<<<<<< HEAD
        self.logger.debug("Scheduler wake-up! Next eta %s secs.", delay)
=======
        self.timer_debug("Scheduler wake-up! Next eta %s secs." % delay)

    @property
    def state(self):
        return state
>>>>>>> 6bde4b9e
<|MERGE_RESOLUTION|>--- conflicted
+++ resolved
@@ -25,21 +25,12 @@
 
 from .. import abstract
 from .. import concurrency as _concurrency
-<<<<<<< HEAD
-from .. import platforms, signals
-=======
-from .. import registry
->>>>>>> 6bde4b9e
 from ..app import app_or_default
 from ..app.abstract import configurated, from_config
 from ..exceptions import SystemTerminate
-<<<<<<< HEAD
 from ..utils.functional import maybe_list, noop
-from ..utils.imports import instantiate
-=======
-from ..log import SilenceRepeated
-from ..utils import noop, qualname, reload_from_cwd
->>>>>>> 6bde4b9e
+from ..utils.imports import instantiate, qualname, reload_from_cwd
+from ..utils import qualname, reload_from_cwd
 
 from . import state
 from .buckets import TaskBucket, FastQueue
@@ -140,13 +131,8 @@
                 # just send task directly to pool, skip the mediator.
                 w.ready_queue.put = w.process_task
         else:
-            w.ready_queue = TaskBucket(task_registry=registry.tasks)
-
-<<<<<<< HEAD
-    #: The logfile used, if not specified then `stderr` is used.
-    logfile = None
-=======
->>>>>>> 6bde4b9e
+            w.ready_queue = TaskBucket(task_registry=self.app.tasks)
+
 
 class Timers(abstract.Component):
     """This component initializes the internal timers used by the worker."""
@@ -205,27 +191,14 @@
     prefetch_multiplier = from_config()
     state_db = from_config()
     disable_rate_limits = from_config()
+    agents = from_config()
 
     _state = None
     _running = 0
 
-<<<<<<< HEAD
-    def __init__(self, concurrency=None, logfile=None, loglevel=None,
-            send_events=None, hostname=None, ready_callback=noop,
-            embed_clockservice=False, pool_cls=None, consumer_cls=None,
-            mediator_cls=None, eta_scheduler_cls=None,
-            schedule_filename=None, task_time_limit=None,
-            task_soft_time_limit=None, max_tasks_per_child=None,
-            pool_putlocks=None, db=None, prefetch_multiplier=None,
-            eta_scheduler_precision=None, disable_rate_limits=None,
-            autoscale=None, autoscaler_cls=None, scheduler_cls=None,
-            agents=None, app=None):
-
-=======
     def __init__(self, loglevel=None, hostname=None, logger=None,
             ready_callback=noop,
             queues=None, app=None, **kwargs):
->>>>>>> 6bde4b9e
         self.app = app_or_default(app)
         self._shutdown_complete = threading.Event()
         self.setup_defaults(kwargs, namespace="celeryd")
@@ -233,45 +206,9 @@
 
         # Options
         self.loglevel = loglevel or self.loglevel
-<<<<<<< HEAD
-        self.concurrency = concurrency or conf.CELERYD_CONCURRENCY
-        self.logfile = logfile
-=======
->>>>>>> 6bde4b9e
         self.logger = self.app.log.get_default_logger()
         self.hostname = hostname or socket.gethostname()
         self.ready_callback = ready_callback
-<<<<<<< HEAD
-        self.task_time_limit = task_time_limit or \
-                                conf.CELERYD_TASK_TIME_LIMIT
-        self.task_soft_time_limit = task_soft_time_limit or \
-                                conf.CELERYD_TASK_SOFT_TIME_LIMIT
-        self.max_tasks_per_child = max_tasks_per_child or \
-                                conf.CELERYD_MAX_TASKS_PER_CHILD
-        self.pool_putlocks = pool_putlocks or \
-                                conf.CELERYD_POOL_PUTLOCKS
-        self.eta_scheduler_precision = eta_scheduler_precision or \
-                                conf.CELERYD_ETA_SCHEDULER_PRECISION
-        self.prefetch_multiplier = prefetch_multiplier or \
-                                conf.CELERYD_PREFETCH_MULTIPLIER
-        self.db = db or conf.CELERYD_STATE_DB
-        self.disable_rate_limits = disable_rate_limits or \
-                                conf.CELERY_DISABLE_RATE_LIMITS
-        self._finalize = Finalize(self, self.stop, exitpriority=1)
-        self._finalize_db = None
-
-        if self.db:
-            self._persistence = state.Persistent(self.db)
-            atexit.register(self._persistence.save)
-
-        # Queues
-        if not self.pool_cls.rlimit_safe:
-            self.disable_rate_limits = True
-        if self.disable_rate_limits:
-            self.ready_queue = FastQueue()
-            self.ready_queue.put = self.process_task
-        else:
-            self.ready_queue = TaskBucket(task_registry=self.app.tasks)
 
         # Agents
         if agents:
@@ -282,83 +219,6 @@
                                                self.app.broker_connection()))
                         for agent in maybe_list(agents)]
 
-        self.logger.debug("Instantiating thread components...")
-
-        # Threads + Pool + Consumer
-        self.autoscaler = None
-        max_concurrency = None
-        min_concurrency = concurrency
-        if autoscale:
-            max_concurrency, min_concurrency = autoscale
-
-        self.pool = instantiate(self.pool_cls, min_concurrency,
-                                logger=self.logger,
-                                initializer=process_initializer,
-                                initargs=(self.app, self.hostname),
-                                maxtasksperchild=self.max_tasks_per_child,
-                                timeout=self.task_time_limit,
-                                soft_timeout=self.task_soft_time_limit,
-                                putlocks=self.pool_putlocks)
-        self.priority_timer = instantiate(self.pool.Timer)
-
-        if not self.eta_scheduler_cls:
-            # Default Timer is set by the pool, as e.g. eventlet
-            # needs a custom implementation.
-            self.eta_scheduler_cls = self.pool.Timer
-
-        self.autoscaler = None
-        if autoscale:
-            self.autoscaler = instantiate(self.autoscaler_cls, self.pool,
-                                          max_concurrency=max_concurrency,
-                                          min_concurrency=min_concurrency,
-                                          logger=self.logger)
-
-        self.mediator = None
-        if not self.disable_rate_limits:
-            self.mediator = instantiate(self.mediator_cls, self.ready_queue,
-                                        app=self.app,
-                                        callback=self.process_task,
-                                        logger=self.logger)
-
-        self.scheduler = instantiate(self.eta_scheduler_cls,
-                                precision=eta_scheduler_precision,
-                                on_error=self.on_timer_error,
-                                on_tick=self.on_timer_tick)
-
-        self.beat = None
-        if self.embed_clockservice:
-            self.beat = beat.EmbeddedService(app=self.app,
-                                logger=self.logger,
-                                schedule_filename=self.schedule_filename,
-                                scheduler_cls=self.scheduler_cls)
-
-        prefetch_count = self.concurrency * self.prefetch_multiplier
-        self.consumer = instantiate(self.consumer_cls,
-                                    self.ready_queue,
-                                    self.scheduler,
-                                    logger=self.logger,
-                                    hostname=self.hostname,
-                                    send_events=self.send_events,
-                                    init_callback=self.ready_callback,
-                                    initial_prefetch_count=prefetch_count,
-                                    pool=self.pool,
-                                    priority_timer=self.priority_timer,
-                                    app=self.app,
-                                    controller=self)
-
-        # The order is important here;
-        #   the first in the list is the first to start,
-        # and they must be stopped in reverse order.
-        self.components = filter(None, [self.pool,
-                                        self.mediator,
-                                        self.scheduler,
-                                        self.beat,
-                                        self.autoscaler]
-                                     +  maybe_list(agents)
-                                     + [self.consumer])
-=======
-        self.timer_debug = SilenceRepeated(self.logger.debug,
-                                           max_iterations=10)
         self._finalize = Finalize(self, self.stop, exitpriority=1)
         self._finalize_db = None
 
@@ -367,7 +227,6 @@
         self.components = []
         self.namespace = Namespace(app=self.app,
                                    logger=self.logger).apply(self, **kwargs)
->>>>>>> 6bde4b9e
 
     def start(self):
         """Starts the workers main loop."""
@@ -462,12 +321,8 @@
         self.logger.error("Timer error: %r", einfo[1], exc_info=einfo)
 
     def on_timer_tick(self, delay):
-<<<<<<< HEAD
         self.logger.debug("Scheduler wake-up! Next eta %s secs.", delay)
-=======
-        self.timer_debug("Scheduler wake-up! Next eta %s secs." % delay)
 
     @property
     def state(self):
-        return state
->>>>>>> 6bde4b9e
+        return state