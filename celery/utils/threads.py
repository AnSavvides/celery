# -*- coding: utf-8 -*-
"""
    celery.utils.threads
    ~~~~~~~~~~~~~~~~~~~~

    Threading utilities.

"""
from __future__ import absolute_import, print_function

import os
import socket
import sys
import threading
import traceback

from contextlib import contextmanager

from celery.local import Proxy
from celery.five import THREAD_TIMEOUT_MAX, items

USE_FAST_LOCALS = os.environ.get('USE_FAST_LOCALS')
PY3 = sys.version_info[0] == 3

<<<<<<< HEAD
=======
_Thread = threading.Thread
_Event = threading.Event if PY3 else threading._Event
active_count = (getattr(threading, 'active_count', None) or
                threading.activeCount)


class Event(_Event):

    if not hasattr(_Event, 'is_set'):     # pragma: no cover
        is_set = _Event.isSet


class Thread(_Thread):
>>>>>>> 23f4ed62

class bgThread(threading.Thread):

    def __init__(self, name=None, **kwargs):
        super(bgThread, self).__init__()
        self._is_shutdown = threading.Event()
        self._is_stopped = threading.Event()
        self.daemon = True
        self.name = name or self.__class__.__name__

    def body(self):
        raise NotImplementedError('subclass responsibility')

    def on_crash(self, msg, *fmt, **kwargs):
        print(msg.format(*fmt), file=sys.stderr)
        exc_info = sys.exc_info()
        try:
            traceback.print_exception(exc_info[0], exc_info[1], exc_info[2],
                                      None, sys.stderr)
        finally:
            del(exc_info)

    def run(self):
        body = self.body
        shutdown_set = self._is_shutdown.is_set
        try:
            while not shutdown_set():
                try:
                    body()
                except Exception as exc:
                    try:
                        self.on_crash('{0!r} crashed: {1!r}', self.name, exc)
                        self._set_stopped()
                    finally:
                        os._exit(1)  # exiting by normal means won't work
        finally:
            self._set_stopped()

    def _set_stopped(self):
        try:
            self._is_stopped.set()
        except TypeError:  # pragma: no cover
            # we lost the race at interpreter shutdown,
            # so gc collected built-in modules.
            pass

    def stop(self):
        """Graceful shutdown."""
        self._is_shutdown.set()
        self._is_stopped.wait()
        if self.is_alive():
            self.join(THREAD_TIMEOUT_MAX)

try:
    from greenlet import getcurrent as get_ident
except ImportError:  # pragma: no cover
    try:
        from _thread import get_ident                   # noqa
    except ImportError:
        try:
            from thread import get_ident                # noqa
        except ImportError:  # pragma: no cover
            try:
                from _dummy_thread import get_ident     # noqa
            except ImportError:
                from dummy_thread import get_ident      # noqa


def release_local(local):
    """Releases the contents of the local for the current context.
    This makes it possible to use locals without a manager.

    Example::

        >>> loc = Local()
        >>> loc.foo = 42
        >>> release_local(loc)
        >>> hasattr(loc, 'foo')
        False

    With this function one can release :class:`Local` objects as well
    as :class:`StackLocal` objects.  However it is not possible to
    release data held by proxies that way, one always has to retain
    a reference to the underlying local object in order to be able
    to release it.

    .. versionadded:: 0.6.1
    """
    local.__release_local__()


class Local(object):
    __slots__ = ('__storage__', '__ident_func__')

    def __init__(self):
        object.__setattr__(self, '__storage__', {})
        object.__setattr__(self, '__ident_func__', get_ident)

    def __iter__(self):
        return items(self.__storage__)

    def __call__(self, proxy):
        """Create a proxy for a name."""
        return Proxy(self, proxy)

    def __release_local__(self):
        self.__storage__.pop(self.__ident_func__(), None)

    def __getattr__(self, name):
        try:
            return self.__storage__[self.__ident_func__()][name]
        except KeyError:
            raise AttributeError(name)

    def __setattr__(self, name, value):
        ident = self.__ident_func__()
        storage = self.__storage__
        try:
            storage[ident][name] = value
        except KeyError:
            storage[ident] = {name: value}

    def __delattr__(self, name):
        try:
            del self.__storage__[self.__ident_func__()][name]
        except KeyError:
            raise AttributeError(name)


class _LocalStack(object):
    """This class works similar to a :class:`Local` but keeps a stack
    of objects instead.  This is best explained with an example::

        >>> ls = LocalStack()
        >>> ls.push(42)
        >>> ls.top
        42
        >>> ls.push(23)
        >>> ls.top
        23
        >>> ls.pop()
        23
        >>> ls.top
        42

    They can be force released by using a :class:`LocalManager` or with
    the :func:`release_local` function but the correct way is to pop the
    item from the stack after using.  When the stack is empty it will
    no longer be bound to the current context (and as such released).

    By calling the stack without arguments it returns a proxy that
    resolves to the topmost item on the stack.

    """

    def __init__(self):
        self._local = Local()

    def __release_local__(self):
        self._local.__release_local__()

    def _get__ident_func__(self):
        return self._local.__ident_func__

    def _set__ident_func__(self, value):
        object.__setattr__(self._local, '__ident_func__', value)
    __ident_func__ = property(_get__ident_func__, _set__ident_func__)
    del _get__ident_func__, _set__ident_func__

    def __call__(self):
        def _lookup():
            rv = self.top
            if rv is None:
                raise RuntimeError('object unbound')
            return rv
        return Proxy(_lookup)

    def push(self, obj):
        """Pushes a new item to the stack"""
        rv = getattr(self._local, 'stack', None)
        if rv is None:
            self._local.stack = rv = []
        rv.append(obj)
        return rv

    def pop(self):
        """Removes the topmost item from the stack, will return the
        old value or `None` if the stack was already empty.
        """
        stack = getattr(self._local, 'stack', None)
        if stack is None:
            return None
        elif len(stack) == 1:
            release_local(self._local)
            return stack[-1]
        else:
            return stack.pop()

    def __len__(self):
        stack = getattr(self._local, 'stack', None)
        return len(stack) if stack else 0

    @property
    def stack(self):
        """get_current_worker_task uses this to find
        the original task that was executed by the worker."""
        stack = getattr(self._local, 'stack', None)
        if stack is not None:
            return stack
        return []

    @property
    def top(self):
        """The topmost item on the stack.  If the stack is empty,
        `None` is returned.
        """
        try:
            return self._local.stack[-1]
        except (AttributeError, IndexError):
            return None


class LocalManager(object):
    """Local objects cannot manage themselves. For that you need a local
    manager.  You can pass a local manager multiple locals or add them
    later by appending them to `manager.locals`.  Everytime the manager
    cleans up it, will clean up all the data left in the locals for this
    context.

    The `ident_func` parameter can be added to override the default ident
    function for the wrapped locals.

    """

    def __init__(self, locals=None, ident_func=None):
        if locals is None:
            self.locals = []
        elif isinstance(locals, Local):
            self.locals = [locals]
        else:
            self.locals = list(locals)
        if ident_func is not None:
            self.ident_func = ident_func
            for local in self.locals:
                object.__setattr__(local, '__ident_func__', ident_func)
        else:
            self.ident_func = get_ident

    def get_ident(self):
        """Return the context identifier the local objects use internally
        for this context.  You cannot override this method to change the
        behavior but use it to link other context local objects (such as
        SQLAlchemy's scoped sessions) to the Werkzeug locals."""
        return self.ident_func()

    def cleanup(self):
        """Manually clean up the data in the locals for this context.

        Call this at the end of the request or use `make_middleware()`.

        """
        for local in self.locals:
            release_local(local)

    def __repr__(self):
        return '<{0} storages: {1}>'.format(
            self.__class__.__name__, len(self.locals))


@contextmanager
def default_socket_timeout(timeout):
    prev = socket.getdefaulttimeout()
    socket.setdefaulttimeout(timeout)
    yield
    socket.setdefaulttimeout(prev)


class _FastLocalStack(threading.local):

    def __init__(self):
        self.stack = []
        self.push = self.stack.append
        self.pop = self.stack.pop

    @property
    def top(self):
        try:
            return self.stack[-1]
        except (AttributeError, IndexError):
            return None

    def __len__(self):
        return len(self.stack)

if USE_FAST_LOCALS:
    LocalStack = _FastLocalStack
else:
    # - See #706
    # since each thread has its own greenlet we can just use those as
    # identifiers for the context.  If greenlets are not available we
    # fall back to the  current thread ident.
    LocalStack = _LocalStack  # noqa<|MERGE_RESOLUTION|>--- conflicted
+++ resolved
@@ -22,22 +22,6 @@
 USE_FAST_LOCALS = os.environ.get('USE_FAST_LOCALS')
 PY3 = sys.version_info[0] == 3
 
-<<<<<<< HEAD
-=======
-_Thread = threading.Thread
-_Event = threading.Event if PY3 else threading._Event
-active_count = (getattr(threading, 'active_count', None) or
-                threading.activeCount)
-
-
-class Event(_Event):
-
-    if not hasattr(_Event, 'is_set'):     # pragma: no cover
-        is_set = _Event.isSet
-
-
-class Thread(_Thread):
->>>>>>> 23f4ed62
 
 class bgThread(threading.Thread):
 
