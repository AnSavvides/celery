# -*- coding: utf-8 -*-
"""
    celery.app.amqp
    ~~~~~~~~~~~~~~~

    AMQ related functionality.

    :copyright: (c) 2009 - 2011 by Ask Solem.
    :license: BSD, see LICENSE for more details.

"""
from __future__ import absolute_import

from datetime import datetime, timedelta

from kombu import BrokerConnection, Consumer, Exchange, Producer, Queue
from kombu import pools
from kombu.common import entry_to_queue, maybe_declare

from .. import signals
from ..utils import cached_property, uuid
from ..utils import text

from . import routes as _routes

# UTC timezone mark.
TZ_UTC = 0x1

# UTC timezone mark.
# Defaults to local in 2.5, and UTC in 3.x.
TZ_LOCAL = 0x0
TZ_UTC = 0x1

#: List of known options to a Kombu producers send method.
#: Used to extract the message related options out of any `dict`.
MSG_OPTIONS = ("mandatory", "priority", "immediate", "routing_key",
                "serializer", "delivery_mode", "compression")

#: Human readable queue declaration.
QUEUE_FORMAT = """
. %(name)s exchange:%(exchange)s (%(exchange_type)s) \
binding:%(routing_key)s
"""


def extract_msg_options(options, keep=MSG_OPTIONS):
    """Extracts known options to `basic_publish` from a dict,
    and returns a new dict."""
    return dict((name, options.get(name)) for name in keep)


class Queues(dict):
    """Queue name⇒ declaration mapping.

    Celery will consult this mapping to find the options
    for any queue by name.

    :param queues: Initial mapping.

    """
    #: If set, this is a subset of queues to consume from.
    #: The rest of the queues are then used for routing only.
    _consume_from = None

    def __init__(self, queues):
        dict.__init__(self)
        for queue in (queues or ()):
            self.add(queue)

    def __getitem__(self, key):
        try:
            return dict.__getitem__(self, key)
        except KeyError:
            return self.aliases[key]

    def add(self, queue):
        """Add new queue.

        :param queue: Name of the queue.
        :keyword exchange: Name of the exchange.
        :keyword routing_key: Binding key.
        :keyword exchange_type: Type of exchange.
        :keyword \*\*options: Additional declaration options.

        """
        self[queue.name] = queue
        return queue

    def add_missing(self, name):
        q = self[name] = self.new_missing(name)
        return q

    def new_missing(self, name):
        return Queue(name, Exchange(name, "direct"), name)

    def format(self, indent=0, indent_first=True):
        """Format routing table into string for log dumps."""
        active = self.consume_from
        if not active:
            return ""

        def as_info(q):
            return {"name": (q.name + ":").ljust(12),
                    "exchange": q.exchange.name,
                    "exchange_type": q.exchange.type,
                    "routing_key": q.routing_key}

        info = [QUEUE_FORMAT.strip() % as_info(queue)
                        for _, queue in sorted(active.iteritems())]
        if indent_first:
            return text.indent("\n".join(info), indent)
        return info[0] + "\n" + text.indent("\n".join(info[1:]), indent)

    def select_subset(self, wanted, create_missing=True):
        """Select subset of the currently defined queues.

        Does not return anything: queues not in `wanted` will
        be discarded in-place.

        :param wanted: List of wanted queue names.
        :keyword create_missing: By default any unknown queues will be
                                 added automatically, but if disabled
                                 the occurrence of unknown queues
                                 in `wanted` will raise :exc:`KeyError`.

        """
        acc = {}
        for queue in wanted:
            try:
                q = self[queue]
            except KeyError:
                if not create_missing:
                    raise
                q = self.new_missing(queue)
            acc[queue] = q
        self._consume_from = acc
        self.update(acc)

    @property
    def consume_from(self):
        if self._consume_from is not None:
            return self._consume_from
        return self

    @classmethod
    def with_defaults(cls, queues, default_exchange):
        """Alternate constructor that adds default exchange and
        exchange type information to queues that does not have any."""
        if queues is None:
            queues = ()
        for queue in queues:
            if queue.exchange is None or not queue.exchange.name:
                queue.exchange = default_exchange
            if queue.routing_key is None:
                queue.routing_key = default_exchange.name
        return cls(queues)

    @property
    def aliases(self):
        return dict((q.alias, q) for q in self.itervalues() if q.alias)


def maybe_exchange(exchange, exchange_type):
    if isinstance(exchange, basestring):
        return Exchange(exchange, type=exchange_type)
    return exchange


class TaskProducer(Producer):
    auto_declare = True
    retry = False
    retry_policy = None

    def __init__(self, connection, *args, **kwargs):
        self.app = kwargs.pop("app")
        self.retry = kwargs.pop("retry", self.retry)
        self.retry_policy = kwargs.pop("retry_policy",
                                        self.retry_policy or {})
        kwargs["exchange"] = maybe_exchange(kwargs.get("exchange"),
                                            kwargs.get("exchange_type"))
        super(TaskProducer, self).__init__(connection.default_channel,
                                           *args, **kwargs)

    def declare(self):
        maybe_declare(self.exchange, self.channel)

    def _send_task(self, body, exchange=None, exchange_type=None,
            retry=None, retry_policy=None, queue=None, **options):
        publish = self.publish
        connection = self.connection
        exchange = maybe_exchange(exchange, exchange_type)

        _retry_policy = self.retry_policy
        if retry_policy:  # merge default and custom policy
            _retry_policy = dict(_retry_policy, **retry_policy)

        if queue:
            self._declare_queue(queue, retry, retry_policy)
        if exchange:
            self._declare_exchange(exchange, retry, retry_policy)

        if (retry if retry is not None else self.retry):
            publish = connection.ensure(self, self.publish, **_retry_policy)
        publish(body, exchange=exchange, **extract_msg_options(options))

    def send_task(self, name, args=None, kwargs=None,
            countdown=None, eta=None, task_id=None, taskset_id=None,
            expires=None, event_dispatcher=None, now=None,
            retries=0, chord=None, **options):
        """Send task message."""

        task_id = task_id or uuid()
        args = args or []
        kwargs = kwargs or {}
        if not isinstance(args, (list, tuple)):
            raise ValueError("task args must be a list or tuple")
        if not isinstance(kwargs, dict):
            raise ValueError("task kwargs must be a dictionary")
        if countdown:                           # Convert countdown to ETA.
            now = now or datetime.utcnow()
            eta = now + timedelta(seconds=countdown)
        if isinstance(expires, int):
            now = now or datetime.utcnow()
            expires = now + timedelta(seconds=expires)
        eta = eta and eta.isoformat()
        expires = expires and expires.isoformat()

        body = {"task": name,
                "id": task_id,
                "args": args or [],
                "kwargs": kwargs or {},
                "retries": retries or 0,
                "eta": eta,
                "expires": expires,
<<<<<<< HEAD
                "tz": TZ_UTC,
                "taskset": taskset_id,
                "chord": chord}

        self._send_task(body, **options)

        signals.task_sent.send(sender=name, **body)
=======
                "tz": TZ_LOCAL}
        if taskset_id:
            body["taskset"] = taskset_id
        if chord:
            body["chord"] = chord

        do_retry = retry if retry is not None else self.retry
        send = self.send
        if do_retry:
            send = connection.ensure(self, self.send, **_retry_policy)
        send(body, exchange=exchange, **extract_msg_options(kwargs))
        signals.task_sent.send(sender=task_name, **body)
>>>>>>> b55fc492
        if event_dispatcher:
            event_dispatcher.send("task-sent",
                            uuid=task_id, name=name,
                            args=repr(args), kwargs=repr(kwargs),
                            retries=retries, eta=eta, expires=expires)
        return task_id

    def _declare_queue(self, name, retry=False, retry_policy={}):
        queue = self.app.queues[name](self.channel)
        if retry:
            self.connection.ensure(queue, maybe_declare,
                                   **retry_policy)(queue, self.channel)
        else:
            maybe_declare(queue, self.channel)
        return queue

    def _declare_exchange(self, exchange, retry=False, retry_policy={}):
        ex = exchange(self.channel)
        if retry:
            return self.connection.ensure(ex, maybe_declare,
                                          **retry_policy)(ex, self.channel)
        return maybe_declare(ex, self.channel)


class ProducerPool(pools.ProducerPool):

    def __init__(self, type, *args, **kwargs):
        self.type = type
        super(ProducerPool, self).__init__(*args, **kwargs)

    def Producer(self, connection):
        return self.type(connection, auto_declare=False)


class _Producers(pools.PoolGroup):

    def __init__(self, type, connections):
        self.type = type
        self.connections = connections
        self.limit = pools.use_global_limit

    def create(self, connection, limit):
        return ProducerPool(self.type,
                            self.connections[connection], limit=limit)


class AMQP(object):
    Consumer = Consumer
    BrokerConnection = BrokerConnection
    Producer = Producer

    #: Cached and prepared routing table.
    _rtable = None

    def __init__(self, app):
        self.app = app

    def Queues(self, queues):
        """Create new :class:`Queues` instance, using queue defaults
        from the current configuration."""
        #: queues can also be dict.
        if not isinstance(queues, Queues) and isinstance(queues, dict):
            queues = [entry_to_queue(name, **opts)
                        for name, opts in queues.iteritems()]
        conf = self.app.conf
        default = conf.CELERY_DEFAULT_QUEUE
        defex = conf.CELERY_DEFAULT_EXCHANGE
        if not isinstance(defex, Exchange):
            defex = Exchange(conf.CELERY_DEFAULT_EXCHANGE,
                             type=conf.CELERY_DEFAULT_EXCHANGE_TYPE)
        if not queues and default:
            if not isinstance(default, Queue):
                default = Queue(default, defex,
                                conf.CELERY_DEFAULT_ROUTING_KEY)
            queues = (default, )
        return Queues.with_defaults(queues, defex)

    def Router(self, queues=None, create_missing=None):
        """Creates new task router."""
        create_missing = (create_missing if create_missing is not None
                            else self.app.conf.CELERY_CREATE_MISSING_QUEUES)
        return _routes.Router(self.routes, queues or self.queues,
                              create_missing, app=self.app)

    def TaskProducer(self, *args, **kwargs):
        """Returns producer used to send tasks.

        You probably want `app.send_task` instead.

        """
        conf = self.app.conf
        defaults = {"serializer": conf.CELERY_TASK_SERIALIZER,
                    "retry": conf.CELERY_TASK_PUBLISH_RETRY,
                    "retry_policy": conf.CELERY_TASK_PUBLISH_RETRY_POLICY,
                    "app": self}
        return TaskProducer(*args, **self.app.merge(defaults, kwargs))

    def get_task_consumer(self, connection, queues=None, **kwargs):
        """Return consumer configured to consume from all active queues."""
        return self.Consumer(connection.channel(),
                             queues=self.queues.consume_from.values(),
                             **kwargs)

    def get_default_queue(self):
        """Returns `(queue_name, queue_options)` tuple for the queue
        configured to be default (:setting:`CELERY_DEFAULT_QUEUE`)."""
        q = self.app.conf.CELERY_DEFAULT_QUEUE
        return q, self.queues[q]

    def flush_routes(self):
        """Reset routing table.

        This needs to be called if changes to :setting:`CELERY_ROUTES`
        are made.

        """
        self._rtable = _routes.prepare(self.app.conf.CELERY_ROUTES)

    @cached_property
    def queues(self):
        """Queue name⇒ declaration mapping."""
        return self.Queues(self.app.conf.CELERY_QUEUES)

    @property
    def routes(self):
        if self._rtable is None:
            self.flush_routes()
        return self._rtable

    @cached_property
    def connections(self):
        # XXX limit can't be set like this.
        # e.g. creating a new app with a different limit can't destroy
        # the pools of others....
        pools.set_limit(self.app.conf.BROKER_POOL_LIMIT)
        return pools.connections

    @cached_property
    def producers(self):
        return pools.register_group(_Producers(self.TaskProducer,
                                               self.connections))

    @cached_property
    def router(self):
        return self.Router()<|MERGE_RESOLUTION|>--- conflicted
+++ resolved
@@ -22,9 +22,6 @@
 from ..utils import text
 
 from . import routes as _routes
-
-# UTC timezone mark.
-TZ_UTC = 0x1
 
 # UTC timezone mark.
 # Defaults to local in 2.5, and UTC in 3.x.
@@ -232,7 +229,6 @@
                 "retries": retries or 0,
                 "eta": eta,
                 "expires": expires,
-<<<<<<< HEAD
                 "tz": TZ_UTC,
                 "taskset": taskset_id,
                 "chord": chord}
@@ -240,20 +236,6 @@
         self._send_task(body, **options)
 
         signals.task_sent.send(sender=name, **body)
-=======
-                "tz": TZ_LOCAL}
-        if taskset_id:
-            body["taskset"] = taskset_id
-        if chord:
-            body["chord"] = chord
-
-        do_retry = retry if retry is not None else self.retry
-        send = self.send
-        if do_retry:
-            send = connection.ensure(self, self.send, **_retry_policy)
-        send(body, exchange=exchange, **extract_msg_options(kwargs))
-        signals.task_sent.send(sender=task_name, **body)
->>>>>>> b55fc492
         if event_dispatcher:
             event_dispatcher.send("task-sent",
                             uuid=task_id, name=name,
